"""Script containing an example how to use telcell."""

import datetime
from itertools import pairwise
from pathlib import Path
from typing import Any, Iterable, Iterator, Mapping, Tuple

from lrbenchmark.evaluation import Setup

from telcell.data.models import Track
from telcell.data.parsers import parse_measurements_csv
from telcell.data.utils import extract_intervals, split_track_by_interval
from telcell.models import DummyModel
from telcell.models.simplemodel import MeasurementPairClassifier
from telcell.pipeline import run_pipeline
from telcell.utils.savefile import make_output_plots


def dummy_cruncher(tracks: Iterable[Track]) \
        -> Iterator[Tuple[Track, Track, Mapping[str, Any]]]:
    """
    Dummy data cruncher that takes each consecutive pair of tracks `(track_a,
    track_b)` and splits `track_a` into slices for each day. Yields a 3-tuple
    for each such slice that contains the following:
        - A `Track` consisting of the `track_a` measurements for that day;
        - A reference to `track_b`;
        - A mapping with a `Track` containing all other `track_a` measurements.
    """

    for track_a, track_b in pairwise(tracks):
        # For our `start` we use 5:00 AM on the day before the start of our
        # measurements.
        earliest = next(iter(track_a)).timestamp
        start = datetime.datetime.combine(
            earliest.date() - datetime.timedelta(days=1),
            datetime.time(5, tzinfo=earliest.tzinfo),
        )

        # Find all intervals of an hour represented in the data.
        intervals = extract_intervals(
            timestamps=(m.timestamp for m in track_a),
            start=start,
<<<<<<< HEAD
            duration=datetime.timedelta(minutes=10)
=======
            duration=datetime.timedelta(hours=1)
>>>>>>> 3a16561e
        )

        for start, end in intervals:
            single_day, other = split_track_by_interval(track_a, start, end)
            yield single_day, track_b, {"background": other,
                                        "interval": (start, end)}


def main():
    """Main funtion that deals with the whole proces. 3 steps: Loading,
    crunching and evaluation."""
    # Loading data.
    path = Path(__file__).parent / 'tests' / 'testdata.csv'
    tracks = parse_measurements_csv(path)

    # Crunch the data so that it fits our desired format.
    data = list(dummy_cruncher(tracks))

    # Specify the models that we want to evaluate.
    models = [DummyModel(), MeasurementPairClassifier(
<<<<<<< HEAD
        colocated_training_data=parse_measurements_csv('/measurements.csv'))]
    # vul hier het correcte pad in
=======
        colocated_training_data=parse_measurements_csv(
            'tests/test_measurements.csv'))]
>>>>>>> 3a16561e

    # Create an experiment setup using run_pipeline as the evaluation function
    setup = Setup(run_pipeline)
    # Specify the constant parameters for evaluation
    setup.parameter('data', data)
    # Specify the main output_dir. Each model/parameter combination gets a
    # directory in the main output directory.
    main_output_dir = Path('scratch')

    # Specify the variable parameters for evaluation in the variable 'grid'.
    # This grid is a dict of iterables and all combinations will be used
    # during the evaluation. An example is a list of all different models
    # that need to be evaluated, or a list of different parameter settings
    # for the models.
    grid = {'model': models}
    for variable, parameters, (predicted_lrs, y_true) in \
            setup.run_full_grid(grid):
        model_name = parameters['model'].__class__.__name__
        print(f"{model_name}: {predicted_lrs}")

        unique_dir = '_'.join(f'{key}-{value}'
                              for key, value in variable.items())
        output_dir = main_output_dir / unique_dir
        make_output_plots(predicted_lrs,
                          y_true,
                          output_dir)


if __name__ == '__main__':
    main()<|MERGE_RESOLUTION|>--- conflicted
+++ resolved
@@ -40,11 +40,7 @@
         intervals = extract_intervals(
             timestamps=(m.timestamp for m in track_a),
             start=start,
-<<<<<<< HEAD
-            duration=datetime.timedelta(minutes=10)
-=======
             duration=datetime.timedelta(hours=1)
->>>>>>> 3a16561e
         )
 
         for start, end in intervals:
@@ -54,7 +50,7 @@
 
 
 def main():
-    """Main funtion that deals with the whole proces. 3 steps: Loading,
+    """Main function that deals with the whole proces. 3 steps: Loading,
     crunching and evaluation."""
     # Loading data.
     path = Path(__file__).parent / 'tests' / 'testdata.csv'
@@ -65,13 +61,8 @@
 
     # Specify the models that we want to evaluate.
     models = [DummyModel(), MeasurementPairClassifier(
-<<<<<<< HEAD
-        colocated_training_data=parse_measurements_csv('/measurements.csv'))]
-    # vul hier het correcte pad in
-=======
         colocated_training_data=parse_measurements_csv(
             'tests/test_measurements.csv'))]
->>>>>>> 3a16561e
 
     # Create an experiment setup using run_pipeline as the evaluation function
     setup = Setup(run_pipeline)
