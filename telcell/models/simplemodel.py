--- conflicted
+++ resolved
@@ -1,17 +1,12 @@
 from datetime import timedelta, datetime
-from collections import Counter
 from itertools import combinations
 from typing import List, Tuple
-<<<<<<< HEAD
-
+from collections import Counter
 import lir
 import numpy as np
 import pyproj
 from sklearn.linear_model import LogisticRegression
 from sklearn.preprocessing import StandardScaler
-=======
-from collections import Counter
->>>>>>> 56b32bef
 
 from telcell.data.models import Measurement, Track, MeasurementPair
 from telcell.models import Model
@@ -136,7 +131,6 @@
     history_outside_interval = [x for x in history_track.measurements
                                 if not in_interval(x.timestamp, interval)]
 
-<<<<<<< HEAD
     location_counts = Counter(
         location_key(m) for m in history_outside_interval)
     min_rarity, rarest_pair = min(
@@ -286,12 +280,4 @@
         calibrated_estimator.fit(training_features, np.array(training_labels))
 
         return float(lir.to_odds(calibrated_estimator.predict_proba(
-            comparison_features)[:, 1]))
-=======
-    location_counts = Counter(location_key(m) for m in
-                              history_outside_interval)
-    min_rarity, rarest_pair = min(((location_counts.get(
-        location_key(pair.measurement_b), 0), pair)
-        for pair in pairs_in_interval), key=sort_key)
-    return rarest_pair
->>>>>>> 56b32bef
+            comparison_features)[:, 1]))