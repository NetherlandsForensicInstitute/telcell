<<<<<<< HEAD
import warnings
from collections import Counter, defaultdict
from datetime import datetime, timedelta, time
from itertools import combinations
from typing import Iterator, Tuple, Mapping, Any, List, Callable, Optional
=======
from collections import Counter
from datetime import datetime, timedelta, time
from itertools import chain, combinations
from typing import Iterator, Tuple, Mapping, Any, List, Iterable
>>>>>>> e83cfdc3

from more_itertools import pairwise

from telcell.data.models import Measurement, Track, MeasurementPair
from telcell.data.utils import extract_intervals, split_track_by_interval


def create_track_pairs(tracks: List[Track]) \
        -> Iterator[Tuple[Track, Track]]:
    """
    Takes a set of tracks and returns track pairs
    """
    return combinations(tracks, 2)


def slice_track_pairs_to_intervals(track_pairs: Iterator[Tuple[Track, Track]],
                                   interval_length_h: int = 1) \
        -> Iterator[Tuple[Track, Track, Mapping[str, Any]]]:
    """
    Takes a set of pairs of tracks `(track_a,
    track_b)` and splits them into slices of length interval_length_h hours. The first
    slice starts on 5 am before the first data point. The function yields a 3-tuple
    for each such slice that contains the following:
        - A `Track` consisting of the `track_a` measurements for that interval;
        - A `Track` consisting of the `track_b` measurements for that interval;
        - A mapping with two `Track`s containing all other measurements ("background_a"
        and "background_b") and start and end datetime of the interval ("interval").
    """

    for track_a, track_b in track_pairs:
        # For our `start` we use 5:00 AM on the day before the start of our
        # measurements.
        earliest = next(iter(track_a)).timestamp
        start = datetime.combine(
            earliest.date() - timedelta(days=1),
            time(5, tzinfo=earliest.tzinfo),
        )

        # Find all intervals of an hour represented in the data.
        intervals = extract_intervals(
            timestamps=(m.timestamp for m in track_a),
            start=start,
            duration=timedelta(hours=interval_length_h)
        )

        for start, end in intervals:
            track_a_interval, other_a = split_track_by_interval(track_a, start,
                                                                end)
            track_b_interval, other_b = split_track_by_interval(track_b, start,
                                                                end)
            yield track_a_interval, track_b_interval, {"background_a": other_a,
                                                       "background_b": other_b,
                                                       "interval": (start, end)}


def is_colocated(track_a: Track, track_b: Track) -> bool:
    """Checks if two tracks are colocated to each other."""
    if track_a is track_b:
        return True

    return track_a.owner is not None and track_a.owner == track_b.owner


def get_switches(track_a: Track, track_b: Track) -> List[MeasurementPair]:
    """
    Retrieves subsequent registrations of different devices (e.g. 'names'). For
    example, if we have to devices A, B with registrations A1-A2-B1-B2-B3-A3-B4
    then we retrieve the pairs A2-B1, B3-A3 and A3-B4. Finally, for each pair,
    we check whether the first measurement originates from track_a. If this is
    not the case, we change the order of the two measurements, so that the first
    measurement is always from track_a and the second from track_b.

    :param track_a: A history of measurements for a single device.
    :param track_b: A history of measurements for a single device.
    :return: A list with all paired measurements.
    """
    if track_a.device == track_b.device and track_a.owner == track_b.owner:
        raise ValueError('No switches exist if the tracks are from the same device')
    combined_tracks = [(m, 'a') for m in track_a.measurements] + [(m, 'b') for m in track_b.measurements]
    combined_tracks = sorted(combined_tracks, key=lambda x: (x[0].timestamp, x[1]))
    paired_measurements = []
    for (measurement_first, origin_first), (measurement_second, origin_second) in pairwise(combined_tracks):
        # check this pair is from the two different tracks
        if origin_first != origin_second:
            # put the 'a' track first
            if origin_first == 'a':
                paired_measurements.append(
                    MeasurementPair(measurement_first, measurement_second)
                )
            elif origin_first == 'b':
                paired_measurements.append(
                    MeasurementPair(measurement_second, measurement_first)
                )
            else:
                raise ValueError(f'unclear origin for {origin_first}')
    return paired_measurements


def filter_delay(paired_measurements: List[MeasurementPair],
                 max_delay: timedelta) \
        -> List[MeasurementPair]:
    """
    Filter the paired measurements based on a specified maximum delay. Can
    return an empty list.

    :param paired_measurements: A list with all paired measurements.
    :param max_delay: the maximum amount of delay that is allowed.
    :return: A filtered list with all paired measurements.
    """
    return [x for x in paired_measurements
            if x.time_difference <= max_delay]


def categorize_measurement_by_coordinates(measurement: Measurement) -> Any:
    return f'{measurement.lon}_{measurement.lat}'


def categorize_measurement_by_rounded_coordinates(measurement: Measurement) -> Any:
    warnings.warn("rounded coordinates imply odd shaped regions and should not be used for categorization")
    return f'{measurement.lon:.2f}_{measurement.lat:.2f}'


def get_pair_with_rarest_measurement_b(
        switches: List[MeasurementPair],
        history_track_b: Track,
        categorize_measurement_for_rarity: Callable,
        max_delay: int = None
) -> Tuple[Optional[int], Optional[MeasurementPair]]:
    """
    Pairs are first filtered on allowed time interval of the two registrations
    of a single pair. Then, sort pairs based on the rarity of the measurement
    with respect to `categorize_measurements` and secondarily by time
    difference of the pair. The first pair is returned.

    The returned value is a tuple of the category count and the corresponding measurement pair. The category count is
    the number of occurrences of the category from measurement_b in the track history that is provided.

    :param switches: A list with all paired measurements to consider.
    :param history_track_b: the history of track_b to find the rarity of locations.
    :param categorize_measurement_for_rarity: callable which returns a category specification
        of a measurement in order to determine its rarity
    :param max_delay: maximum allowed time difference (seconds) in a pair.
                      Default: no max_delay, show all possible pairs.
    :return: A tuple of the category count and corresponding measurement pair.
    """
    sorted_pairs = _sort_pairs_based_on_rarest_location(switches, history_track_b, categorize_measurement_for_rarity,
                                                        max_delay)
    return sorted_pairs[0] if len(sorted_pairs) > 0 else (None, None)


def _sort_pairs_based_on_rarest_location(
        switches: List[MeasurementPair],
        history_track_b: Track,
        categorize_measurement_for_rarity: Callable,
        max_delay: int = None
) -> List[Tuple[int, MeasurementPair]]:
    """
    Pairs are first filtered on allowed time interval of the two registrations
    of a single pair. Then, sort pairs based on the rarity of the measurement
    with respect to `categorize_measurements` and secondarily by time
    difference of the pair. The first pair is returned, or None if `switches`
    is an empty list.

    :param switches: A list with all paired measurements to consider.
    :param history_track_b: the history of track_b to find the rarity of locations.
    :param categorize_measurement_for_rarity: callable which returns a category specification
        of a measurement in order to determine its rarity
    :param max_delay: maximum allowed time difference (seconds) in a pair.
                      Default: no max_delay, show all possible pairs.
    :return: The location counts and measurement pairs that are sorted on the
            rarest location based on the history and time difference. The
            location count is the number of occurrences of the coordinates from
            measurement_b in the track history that is provided.
    """

    def sort_key(element):
        rarity, pair = element
        return rarity, pair.time_difference

    location_counts = Counter(
        categorize_measurement_for_rarity(m) for m in history_track_b.measurements)

    if max_delay:
        switches = filter_delay(switches, timedelta(seconds=max_delay))

    sorted_pairs = sorted(
        ((location_counts.get(categorize_measurement_for_rarity(pair.measurement_b), 0), pair) for
         pair in switches), key=sort_key)

    return sorted_pairs


def get_colocation_switches(tracks: List[Track],
                            max_delay: timedelta = timedelta(seconds=120)) \
        -> List[MeasurementPair]:
    """
    For a list of tracks, find pairs of measurements that are colocated, i.e.
    that do not share the same track name, but do share the owner. Also filter
    the pairs based on a maximum time delay.

    :param tracks: the tracks to find pairs of.
    :param max_delay: the maximum amount of delay that is allowed.
    :return: A filtered list with all colocated paired measurements.
    """
    track_pairs = create_track_pairs(tracks)
    track_pairs_colocated = chain.from_iterable(
        [get_switches(track_a, track_b) for track_a, track_b in track_pairs if
         is_colocated(track_a, track_b)])
    return filter_delay(track_pairs_colocated, max_delay)


def generate_all_pairs(measurement: Measurement, track: Iterable[Measurement]) -> List[MeasurementPair]:
    """
    Created all measurement pairs of the specific measurement with every
    measurement of the given track.

    :param measurement: the measurement that will be linked to other
     measurements
    :param track: the measurements of this track will be linked to the given
     measurement
    :return: A list with paired measurements.
    """
    pairs = []
    for measurement_a in track:
        pairs.append(MeasurementPair(measurement, measurement_a))
    return pairs<|MERGE_RESOLUTION|>--- conflicted
+++ resolved
@@ -1,15 +1,9 @@
-<<<<<<< HEAD
 import warnings
-from collections import Counter, defaultdict
-from datetime import datetime, timedelta, time
-from itertools import combinations
-from typing import Iterator, Tuple, Mapping, Any, List, Callable, Optional
-=======
 from collections import Counter
 from datetime import datetime, timedelta, time
 from itertools import chain, combinations
+from typing import Callable, Optional
 from typing import Iterator, Tuple, Mapping, Any, List, Iterable
->>>>>>> e83cfdc3
 
 from more_itertools import pairwise
 
