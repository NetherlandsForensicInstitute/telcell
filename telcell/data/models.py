from dataclasses import dataclass
from datetime import datetime
<<<<<<< HEAD
=======
from typing import Any, Iterator, Mapping, Sequence
>>>>>>> 56b32bef
from functools import cached_property
from typing import Any, Iterator, Mapping, Sequence, Tuple


@dataclass
class Measurement:
    """
    A single measurement of a device at a certain place and time.

    :param lat: The WGS 84 latitude coordinate
    :param lon: The WGS 84 longitude coordinate
    :param timestamp: The time of registration
    :param extra: Additional metadata related to the source that registered
            this measurement. These could for example inform the accuracy or
            uncertainty of the measured `(lat, lon)` coordinates.
    """
    lat: float
    lon: float
    timestamp: datetime
    extra: Mapping[str, Any]

    @property
    def latlon(self) -> Tuple[float, float]:
        return (self.lat, self.lon)

    def __str__(self):
        return f"<{self.timestamp}: ({self.lat}, {self.lon})>"


@dataclass
class Track:
    """
    A history of measurements for a single device.

    :param owner: The owner of the device. Can be anything with a simcard.
    :param name: The name of the device.
    :param measurements: A series of measurements ordered by timestamp.
    """
    owner: str
    name: str
    measurements: Sequence[Measurement]

    def __len__(self) -> int:
        return len(self.measurements)

    def __iter__(self) -> Iterator[Measurement]:
        return iter(self.measurements)


@dataclass(order=False)
class MeasurementPair:
    """
    A pair of two measurements. The pair can be made with different criteria,
    for example the time difference between the two measurements. It always
    contains the information from the two measurements it was created from.
    """

    measurement_a: Measurement
    measurement_b: Measurement

    @cached_property
    def time_difference(self):
        return abs(self.measurement_a.timestamp - self.measurement_b.timestamp)

    @cached_property
    def is_colocated(self):
        """Track means something else here. Since all info from the row in
        the csv is put in 'extra', this is the raw information that is
        present in the csv file. In that file the column 'track' has to
        exist. In the code this is renamed to 'owner'. So it is not a
        reference to the whole track, but only to the owner of the track."""
        return self.measurement_a.extra['track'] is not None and \
<<<<<<< HEAD
               self.measurement_a.extra['track'] == self.measurement_b.extra[
                   'track']

    def __str__(self):
        return f"<{self.measurement_a}, ({self.measurement_b})>"
=======
            self.measurement_a.extra['track'] == \
            self.measurement_b.extra['track']
>>>>>>> 56b32bef


def is_colocated(track_a: Track, track_b: Track) -> bool:
    """Checks if two tracks are colocated to each other."""
    if track_a is track_b:
        return True

    return track_a.owner is not None and track_a.owner == track_b.owner<|MERGE_RESOLUTION|>--- conflicted
+++ resolved
@@ -1,11 +1,7 @@
 from dataclasses import dataclass
 from datetime import datetime
-<<<<<<< HEAD
-=======
-from typing import Any, Iterator, Mapping, Sequence
->>>>>>> 56b32bef
+from typing import Any, Iterator, Mapping, Sequence, Tuple
 from functools import cached_property
-from typing import Any, Iterator, Mapping, Sequence, Tuple
 
 
 @dataclass
@@ -76,17 +72,11 @@
         exist. In the code this is renamed to 'owner'. So it is not a
         reference to the whole track, but only to the owner of the track."""
         return self.measurement_a.extra['track'] is not None and \
-<<<<<<< HEAD
-               self.measurement_a.extra['track'] == self.measurement_b.extra[
-                   'track']
+            self.measurement_a.extra['track'] == \
+            self.measurement_b.extra['track']
 
     def __str__(self):
         return f"<{self.measurement_a}, ({self.measurement_b})>"
-=======
-            self.measurement_a.extra['track'] == \
-            self.measurement_b.extra['track']
->>>>>>> 56b32bef
-
 
 def is_colocated(track_a: Track, track_b: Track) -> bool:
     """Checks if two tracks are colocated to each other."""
